--- conflicted
+++ resolved
@@ -25,21 +25,12 @@
 use core::{Core, Priority};
 use error::CrustError;
 use maidsafe_utilities::serialisation::{deserialise_from, serialise_into};
-use mio::{Evented, EventSet, PollOpt, Poll, Token, EventLoop};
+use mio::{EventLoop, EventSet, Evented, Poll, PollOpt, Token};
 use mio::tcp::{Shutdown, TcpStream};
-<<<<<<< HEAD
-use std::collections::{HashMap, VecDeque};
 use rustc_serialize::{Decodable, Encodable};
-use std::io::{self, Cursor, ErrorKind, Read, Write};
-use byteorder::{LittleEndian, ReadBytesExt, WriteBytesExt};
-use mio::{EventLoop, EventSet, Evented, Poll, PollOpt, Token};
-use maidsafe_utilities::serialisation::{deserialise_from, serialise_into};
-=======
-use rustc_serialize::{Decodable, Encodable};
-
- /// Maximum age of a message waiting to be sent. If a message is older, the queue is dropped.
- const MAX_MSG_AGE_SECS: u64 = 60;
->>>>>>> e6789e03
+
+/// Maximum age of a message waiting to be sent. If a message is older, the queue is dropped.
+const MAX_MSG_AGE_SECS: u64 = 60;
 
 // Wrapper over raw TcpStream, which automatically handles buffering and
 // (de)serialization.
@@ -151,19 +142,20 @@
                                msg: Option<(T, Priority)>)
                                -> ::Res<bool> {
         let mut expired_keys = Vec::new();
-        let _ = self.write_queue.iter()
-                    .all(|(&priority, ref queue)| {
-                        if priority != 0 && // Don't drop messages with priority 0.
+        let _ = self.write_queue
+            .iter()
+            .all(|(&priority, ref queue)| {
+                if priority != 0 && // Don't drop messages with priority 0.
                            queue.front().map_or(true, |&(ref timestamp, _)| {
                                timestamp.elapsed().as_secs() > MAX_MSG_AGE_SECS
                            }) {
-                            debug!("Insufficient bandwidth. Dropping {} messages with priority {}.",
-                                   queue.len(),
-                                   priority);
-                            expired_keys.push(priority);
-                        }
-                        true
-                    });
+                    debug!("Insufficient bandwidth. Dropping {} messages with priority {}.",
+                           queue.len(),
+                           priority);
+                    expired_keys.push(priority);
+                }
+                true
+            });
         for it in expired_keys.iter() {
             let _ = self.write_queue.remove(&it);
         }
