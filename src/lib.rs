--- conflicted
+++ resolved
@@ -18,14 +18,10 @@
 mod tcp_connections;
 mod transport;
 pub mod connection_manager;
-<<<<<<< HEAD
-mod beacon;
 mod bootstrap;
-=======
 /// Broadcast and listen for nodes trying to bootstrap on local network.
 /// Listen for beacons from peers on port 5483.
 pub mod beacon;
->>>>>>> 21ccb6cf
 
 pub use connection_manager::{Event, ConnectionManager};
 pub use transport::{Endpoint, Port};
