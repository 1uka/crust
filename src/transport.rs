// Copyright 2015 MaidSafe.net limited.
//
// This SAFE Network Software is licensed to you under (1) the MaidSafe.net Commercial License,
// version 1.0 or later, or (2) The General Public License (GPL), version 3, depending on which
// licence you accepted on initial access to the Software (the "Licences").
//
// By contributing code to the SAFE Network Software, or to this project generally, you agree to be
// bound by the terms of the MaidSafe Contributor Agreement, version 1.0.  This, along with the
// Licenses can be found in the root directory of this project at LICENSE, COPYING and CONTRIBUTOR.
//
// Unless required by applicable law or agreed to in writing, the SAFE Network Software distributed
// under the GPL Licence is distributed on an "AS IS" BASIS, WITHOUT WARRANTIES OR CONDITIONS OF ANY
// KIND, either express or implied.
//
// Please review the Licences for the specific language governing permissions and limitations
// relating to use of the SAFE Network Software.

use std::net::{SocketAddr, TcpStream, TcpListener, ToSocketAddrs};
use tcp_connections;
use utp_connections;
use std::io;
use std::io::Write;
use std::io::Result as IoResult;
use std::error::Error;
use std::sync::mpsc;
use std::str::FromStr;
use rustc_serialize::{Decodable, Decoder, Encodable, Encoder};
use std::cmp::Ordering;
use utp::{UtpSocket, UtpStream};
pub type Bytes = Vec<u8>;

/// Enum representing endpoint of supported protocols
#[derive(Debug, PartialEq, Eq, Hash, Clone)]
pub enum Endpoint {
    /// TCP endpoint
    Tcp(SocketAddr),
    /// UTP endpoint
    Utp(SocketAddr),
}

impl Endpoint {
    /// Creates a Tcp(SocketAddr)
    pub fn tcp<A: ToSocketAddrs>(addr: A) -> Endpoint {
        match addr.to_socket_addrs().unwrap().next() {
            Some(a) => Endpoint::Tcp(a),
            None => panic!("Failed to parse valid IP address"),
        }
    }
    /// Returns SocketAddr.
    pub fn get_address(&self) -> SocketAddr {
        match *self {
            Endpoint::Tcp(address) => address,
            Endpoint::Utp(address) => address,
        }
    }
}


impl Encodable for Endpoint {
    fn encode<E: Encoder>(&self, e: &mut E)->Result<(), E::Error> {
        let address = match *self {
            Endpoint::Tcp(socket_addr) => socket_addr.to_string()
        };
        try!(address.encode(e));
        Ok(())
    }
}

impl Decodable for Endpoint {
    fn decode<D: Decoder>(d: &mut D)->Result<Endpoint, D::Error> {
        let decoded: String = try!(Decodable::decode(d));
        match SocketAddr::from_str(&decoded) {
            Ok(address) => Ok(Endpoint::Tcp(address)),
            _ => Err(d.error(&(format!("Expecting SocketAddr string, but found : {:?}", decoded)))),
        }
    }
}


/// Enum representing port of supported protocols
#[derive(Debug, PartialEq, Eq, Hash, Clone, RustcDecodable, RustcEncodable)]
pub enum Port {
    /// TCP port
    Tcp(u16),
    /// UTP port
    Utp(u16),
}

impl Port {
    /// Return the port
    pub fn get_port(&self) -> u16 {
        match *self {
            Port::Tcp(p) => p,
        }
    }
}

impl PartialOrd for Endpoint {
    fn partial_cmp(&self, other: &Endpoint) -> Option<Ordering> {
        Some(self.cmp(other))
    }
}

impl Ord for Endpoint {
    fn cmp(&self, other: &Endpoint) -> Ordering {
        use Endpoint::{Tcp, Utp};
        match *self {
            Tcp(ref a1) => match *other {
                Tcp(ref a2) => compare_ip_addrs(a1, a2),
                Utp(ref a2) => panic!("Should never happen"),
            },
            Utp(ref a1) => match *other {
                Tcp(ref a2) => panic!("Should never happen"),
                Utp(ref a2) => compare_ip_addrs(a1, a2)
            },
        }
    }
}

//--------------------------------------------------------------------
pub enum Sender {
    Tcp(tcp_connections::TcpWriter<Bytes>),
    Utp(utp_connections::UtpWriter<Bytes>),
}

impl Sender {
    pub fn send(&mut self, bytes: &Bytes) -> IoResult<()> {
        match *self {
            Sender::Tcp(ref mut s) => {
                s.send(&bytes).map_err(|_| {
                // FIXME: This can be done better.
                io::Error::new(io::ErrorKind::NotConnected, "can't send")
            })
            },
            Sender::Utp(ref mut s) => {
                s.send(&bytes).map_err(|_| {
                // FIXME: This can be done better.
                io::Error::new(io::ErrorKind::NotConnected, "can't send")
            })
            },
        }
    }
}

//--------------------------------------------------------------------
pub enum Receiver {
    Tcp(tcp_connections::TcpReader<Bytes>),
    Utp(utp_connections::UtpReader<Bytes>),
}

impl Receiver {
    pub fn receive(&self) -> IoResult<Bytes> {
        match *self {
            Receiver::Tcp(ref r) => {
<<<<<<< HEAD
                match r.recv() {
                    Ok(data) => Ok(data),
                    Err(what) => {
                        return Err(io::Error::new(io::ErrorKind::NotConnected, what.description()));
                    },
                }
            },
            Receiver::Utp(ref r) => {
                match r.recv() {
                    Ok(data) => Ok(data),
                    Err(what) => {
                        return Err(io::Error::new(io::ErrorKind::NotConnected, what.description()));
                    },
                }
            },
=======
                r.recv().map_err(|what| io::Error::new(io::ErrorKind::NotConnected, what.description()))
            }
>>>>>>> b04a1e64
        }
    }
}

//--------------------------------------------------------------------
pub enum Acceptor {
    // Channel receiver, TCP listener
    Tcp(mpsc::Receiver<(TcpStream, SocketAddr)>, TcpListener),
    // Channel receiver, UTP listener and port
    Utp(mpsc::Receiver<(UtpStream, SocketAddr)>, UtpSocket, u16),
}

impl Acceptor {
    pub fn local_port(&self) -> Port {
        match *self {
            Acceptor::Tcp(_, ref listener) => Port::Tcp(listener.local_addr().unwrap().port()),
            Acceptor::Utp(_, _, port) => Port::Utp(port),
        }
    }
}

pub struct Transport {
    pub receiver: Receiver,
    pub sender: Sender,
    pub remote_endpoint: Endpoint,
}

// FIXME: There needs to be a way to break from this blocking command.
pub fn connect(remote_ep: Endpoint) -> IoResult<Transport> {
    match remote_ep {
        Endpoint::Tcp(ep) => {
            tcp_connections::connect_tcp(ep)
                .map(|(i, o)| {
                    Transport{ receiver: Receiver::Tcp(i),
                                         sender: Sender::Tcp(o),
                                         remote_endpoint: remote_ep,
                             }})
                .map_err(|e| {
                    let _ = writeln!(&mut io::stderr(), "NOTE: Transport connect {} failure due to {}", ep, e);
                    io::Error::new(io::ErrorKind::NotConnected, e.description())
                })
        },
        Endpoint::Utp(ep) => {
            utp_connections::connect_utp(ep)
                .map(|(i, o)| {
                    Transport{ receiver: Receiver::Utp(i),
                                         sender: Sender::Utp(o),
                                         remote_endpoint: remote_ep,
                             }})
                .map_err(|e| {
                    io::Error::new(io::ErrorKind::NotConnected, e.description())
                })
        }
    }
}

pub fn new_acceptor(port: &Port) -> IoResult<Acceptor> {
    match *port {
        Port::Tcp(ref port) => {
            let (receiver, listener) = try!(tcp_connections::listen(*port));
            Ok(Acceptor::Tcp(receiver, listener))
        },
        Port::Utp(ref port) => {
            let (receiver, listener) = try!(utp_connections::listen(*port));
            Ok(Acceptor::Utp(receiver, listener, port.get_port()))
        },
    }
}

// FIXME: There needs to be a way to break from this blocking command.
// (Though this seems to be impossible with the current Rust TCP API).
pub fn accept(acceptor: &Acceptor) -> IoResult<Transport> {
    match *acceptor {
        Acceptor::Tcp(ref rx_channel, _) => {
            let rx = rx_channel.recv();
            let (stream, remote_endpoint) = try!(rx
                .map_err(|e| io::Error::new(io::ErrorKind::NotConnected, e.description())));

            let (i, o) = try!(tcp_connections::upgrade_tcp(stream));

            Ok(Transport{ receiver: Receiver::Tcp(i),
                          sender: Sender::Tcp(o),
                          remote_endpoint: Endpoint::Tcp(remote_endpoint),
                        })
        },
        Acceptor::Utp(ref rx_channel, _, _) => {
            let (stream, remote_endpoint) = try!(rx_channel.recv()
                .map_err(|e| io::Error::new(io::ErrorKind::NotConnected, e.description())));

            let (i, o) = try!(utp_connections::upgrade_utp(stream));

            Ok(Transport{ receiver: Receiver::Utp(i),
                          sender: Sender::Utp(o),
                          remote_endpoint: Endpoint::Utp(remote_endpoint),
                        })
        },
    }
}

fn compare_ip_addrs(a1: &SocketAddr, a2: &SocketAddr) -> Ordering {
    use std::net::SocketAddr::{V4,V6};
    match *a1 {
        V4(ref a1) => match *a2 {
            V4(ref a2) => (a1.ip(), a1.port()).cmp(&(a2.ip(), a2.port())),
            V6(_) => Ordering::Less,
        },
        V6(ref a1) => match *a2 {
            V4(_) => Ordering::Greater,
            V6(ref a2) => (a1.ip(), a1.port(), a1.flowinfo(), a1.scope_id())
                          .cmp(&(a2.ip(), a2.port(), a2.flowinfo(), a2.scope_id())),
        }
    }
}

#[cfg(test)]
mod test {
    use super::*;
    use std::net::{SocketAddr, SocketAddrV4, SocketAddrV6, Ipv4Addr, Ipv6Addr};

    fn v4(a: u8, b: u8, c: u8, d: u8, e: u16) -> Endpoint {
        Endpoint::Tcp(SocketAddr::V4(SocketAddrV4::new(Ipv4Addr::new(a,b,c,d),e)))
    }

    fn v6(a: u16, b: u16, c: u16, d: u16, e: u16, f: u16, g: u16, h: u16, i: u16, j: u32, k: u32) -> Endpoint {
        Endpoint::Tcp(SocketAddr::V6(SocketAddrV6::new(Ipv6Addr::new(a,b,c,d,e,f,g,h),i, j, k)))
    }

    fn test(smaller: Endpoint, bigger: Endpoint) {
        assert!(smaller < bigger);
        assert!(bigger > smaller);
        assert!(smaller != bigger);
    }

#[test]
    fn test_ord() {
        test(v4(1,2,3,4,5), v4(2,2,3,4,5));
        test(v4(1,2,3,4,5), v4(1,3,3,4,5));
        test(v4(1,2,3,4,5), v4(1,2,4,4,5));
        test(v4(1,2,3,4,5), v4(1,2,3,5,5));
        test(v4(1,2,3,4,5), v4(1,2,3,4,6));

        test(v4(1,2,3,4,5), v6(0,0,0,0,0,0,0,0,0,0,0));
        test(v4(1,2,3,4,5), v6(1,2,3,4,5,6,7,8,9,10,11));
        test(v4(1,2,3,4,5), v6(2,3,4,5,6,7,8,9,10,11,12));

        test(v6(0,0,0,0,0,0,0,0,0,0,0), v6(1,0,0,0,0,0,0,0,0,0,0));
        test(v6(0,0,0,0,0,0,0,0,0,0,0), v6(0,1,0,0,0,0,0,0,0,0,0));
        test(v6(0,0,0,0,0,0,0,0,0,0,0), v6(0,0,1,0,0,0,0,0,0,0,0));
        test(v6(0,0,0,0,0,0,0,0,0,0,0), v6(0,0,0,1,0,0,0,0,0,0,0));
        test(v6(0,0,0,0,0,0,0,0,0,0,0), v6(0,0,0,0,1,0,0,0,0,0,0));
        test(v6(0,0,0,0,0,0,0,0,0,0,0), v6(0,0,0,0,0,1,0,0,0,0,0));
        test(v6(0,0,0,0,0,0,0,0,0,0,0), v6(0,0,0,0,0,0,1,0,0,0,0));
        test(v6(0,0,0,0,0,0,0,0,0,0,0), v6(0,0,0,0,0,0,0,1,0,0,0));
        test(v6(0,0,0,0,0,0,0,0,0,0,0), v6(0,0,0,0,0,0,0,0,1,0,0));
        test(v6(0,0,0,0,0,0,0,0,0,0,0), v6(0,0,0,0,0,0,0,0,0,1,0));
        test(v6(0,0,0,0,0,0,0,0,0,0,0), v6(0,0,0,0,0,0,0,0,0,0,1));

        test(v6(1,2,3,4,5,6,7,8,9,10,11), v6(2,2,3,4,5,6,7,8,9,10,11));
        test(v6(1,2,3,4,5,6,7,8,9,10,11), v6(1,3,3,4,5,6,7,8,9,10,11));
        test(v6(1,2,3,4,5,6,7,8,9,10,11), v6(1,2,4,4,5,6,7,8,9,10,11));
        test(v6(1,2,3,4,5,6,7,8,9,10,11), v6(1,2,3,5,5,6,7,8,9,10,11));
        test(v6(1,2,3,4,5,6,7,8,9,10,11), v6(1,2,3,4,6,6,7,8,9,10,11));
        test(v6(1,2,3,4,5,6,7,8,9,10,11), v6(1,2,3,4,5,7,7,8,9,10,11));
        test(v6(1,2,3,4,5,6,7,8,9,10,11), v6(1,2,3,4,5,6,8,8,9,10,11));
        test(v6(1,2,3,4,5,6,7,8,9,10,11), v6(1,2,3,4,5,6,7,9,9,10,11));
        test(v6(1,2,3,4,5,6,7,8,9,10,11), v6(1,2,3,4,5,6,7,8,10,10,11));
        test(v6(1,2,3,4,5,6,7,8,9,10,11), v6(1,2,3,4,5,6,7,8,9,11,11));
        test(v6(1,2,3,4,5,6,7,8,9,10,11), v6(1,2,3,4,5,6,7,8,9,10,12));
    }
}<|MERGE_RESOLUTION|>--- conflicted
+++ resolved
@@ -152,13 +152,7 @@
     pub fn receive(&self) -> IoResult<Bytes> {
         match *self {
             Receiver::Tcp(ref r) => {
-<<<<<<< HEAD
-                match r.recv() {
-                    Ok(data) => Ok(data),
-                    Err(what) => {
-                        return Err(io::Error::new(io::ErrorKind::NotConnected, what.description()));
-                    },
-                }
+                r.recv().map_err(|what| io::Error::new(io::ErrorKind::NotConnected, what.description()))
             },
             Receiver::Utp(ref r) => {
                 match r.recv() {
@@ -168,10 +162,6 @@
                     },
                 }
             },
-=======
-                r.recv().map_err(|what| io::Error::new(io::ErrorKind::NotConnected, what.description()))
-            }
->>>>>>> b04a1e64
         }
     }
 }
