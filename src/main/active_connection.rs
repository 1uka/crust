// Copyright 2016 MaidSafe.net limited.
//
// This SAFE Network Software is licensed to you under (1) the MaidSafe.net Commercial License,
// version 1.0 or later, or (2) The General Public License (GPL), version 3, depending on which
// licence you accepted on initial access to the Software (the "Licences").
//
// By contributing code to the SAFE Network Software, or to this project generally, you agree to be
// bound by the terms of the MaidSafe Contributor Agreement, version 1.0.  This, along with the
// Licenses can be found in the root directory of this project at LICENSE, COPYING and CONTRIBUTOR.
//
// Unless required by applicable law or agreed to in writing, the SAFE Network Software distributed
// under the GPL Licence is distributed on an "AS IS" BASIS, WITHOUT WARRANTIES OR CONDITIONS OF ANY
// KIND, either express or implied.
//
// Please review the Licences for the specific language governing permissions and limitations
// relating to use of the SAFE Network Software.


use common::{Core, CoreTimer, Message, Priority, Socket, SocketAddr, State};
use main::{ConnectionId, ConnectionMap, Event, PeerId};
use mio::{Poll, Ready, Token};
use mio::timer::Timeout;
use std::any::Any;
use std::cell::RefCell;
use std::collections::hash_map::Entry;
use std::rc::Rc;
use std::time::Duration;

#[cfg(not(test))]
pub const INACTIVITY_TIMEOUT_MS: u64 = 120_000;
#[cfg(not(test))]
const HEARTBEAT_PERIOD_MS: u64 = 20_000;

#[cfg(test)]
pub const INACTIVITY_TIMEOUT_MS: u64 = 900;
#[cfg(test)]
const HEARTBEAT_PERIOD_MS: u64 = 300;

pub struct ActiveConnection {
    token: Token,
    socket: Socket,
    cm: ConnectionMap,
    our_id: PeerId,
    their_id: PeerId,
    event_tx: ::CrustEventSender,
    heartbeat: Heartbeat,
}

impl ActiveConnection {
    pub fn start(core: &mut Core,
                 poll: &Poll,
                 token: Token,
                 socket: Socket,
                 cm: ConnectionMap,
                 our_id: PeerId,
                 their_id: PeerId,
                 event: Event,
                 event_tx: ::CrustEventSender) {
        trace!("Entered state ActiveConnection: {:?} -> {:?}",
               our_id,
               their_id);

        let heartbeat = match Heartbeat::new(core, token) {
            Ok(heartbeat) => heartbeat,
            Err(error) => {
<<<<<<< HEAD
                warn!("{:?} - Failed to initialize heartbeat: {:?}", our_id, error);
                let _ = poll.deregister(&socket);
=======
                debug!("{:?} - Failed to initialize heartbeat: {:?} - killing ActiveConnection \
                        to {:?}",
                       our_id,
                       error,
                       their_id);
                let _ = el.deregister(&socket);
>>>>>>> 5df1391f
                let _ = event_tx.send(Event::LostPeer(their_id));
                // TODO See if this plays well with ConnectionMap manipulation below
                return;
            }
        };

        let state = Rc::new(RefCell::new(ActiveConnection {
            token: token,
            socket: socket,
            cm: cm,
            our_id: our_id,
            their_id: their_id,
            event_tx: event_tx,
            heartbeat: heartbeat,
        }));

        let _ = core.insert_state(token, state.clone());

        let mut state_mut = state.borrow_mut();
        {
            let mut guard = unwrap!(state_mut.cm.lock());
            {
                let conn_id = guard.entry(their_id).or_insert(ConnectionId {
                    active_connection: None,
                    currently_handshaking: 1,
                });
                conn_id.currently_handshaking -= 1;
                conn_id.active_connection = Some(token);
            }
            trace!("Connection Map inserted: {:?} -> {:?}",
                   their_id,
                   guard.get(&their_id));
        }
        let _ = state_mut.event_tx.send(event);
        state_mut.read(core, poll);
    }

    fn read(&mut self, core: &mut Core, poll: &Poll) {
        loop {
            match self.socket.read::<Message>() {
                Ok(Some(Message::Data(data))) => {
                    let _ = self.event_tx.send(Event::NewMessage(self.their_id, data));
                    self.reset_receive_heartbeat(core, poll);
                }
                Ok(Some(Message::Heartbeat)) => {
                    self.reset_receive_heartbeat(core, poll);
                }
                Ok(Some(message)) => {
<<<<<<< HEAD
                    warn!("{:?} - Unexpected message: {:?}", self.our_id, message);
                    self.reset_receive_heartbeat(core, poll);
=======
                    debug!("{:?} - Unexpected message: {:?}", self.our_id, message);
                    self.reset_receive_heartbeat(core, el);
>>>>>>> 5df1391f
                }
                Ok(None) => return,
                Err(error) => {
                    debug!("{:?} - Failed to read from socket: {:?}",
                           self.our_id,
                           error);
                    return self.terminate(core, poll);
                }
            }
        }
    }

    #[cfg(not(test))]
    /// Helper function that returns a socket address of the connection
    pub fn peer_addr(&self) -> ::Res<SocketAddr> {
        use main::CrustError;
        self.socket.peer_addr().map(SocketAddr).map_err(CrustError::Common)
    }

    #[cfg(test)]
    // TODO(nbaksalyar) find a better way to mock connection IPs
    pub fn peer_addr(&self) -> ::Res<SocketAddr> {
        use std::str::FromStr;
        Ok(SocketAddr(unwrap!(FromStr::from_str("192.168.0.1:0"))))
    }

    fn write(&mut self, core: &mut Core, poll: &Poll, msg: Option<(Message, Priority)>) {
        if let Err(error) = self.socket.write(poll, self.token, msg) {
            debug!("{:?} - Failed to write socket: {:?}", self.our_id, error);
            self.terminate(core, poll);
        }
    }

<<<<<<< HEAD
    fn reset_receive_heartbeat(&mut self, core: &mut Core, poll: &Poll) {
        if let Err(error) = self.heartbeat.reset_receive(core) {
            warn!("{:?} - Failed to reset heartbeat: {:?}", self.our_id, error);
            self.terminate(core, poll);
        }
    }

    fn reset_send_heartbeat(&mut self, core: &mut Core, poll: &Poll) {
        if let Err(error) = self.heartbeat.reset_send(core) {
            warn!("{:?} - Failed to reset heartbeat: {:?}", self.our_id, error);
            self.terminate(core, poll);
=======
    fn reset_receive_heartbeat(&mut self, core: &mut Core, el: &mut EventLoop<Core>) {
        if let Err(error) = self.heartbeat.reset_receive(el) {
            debug!("{:?} - Failed to reset heartbeat: {:?}", self.our_id, error);
            self.terminate(core, el);
        }
    }

    fn reset_send_heartbeat(&mut self, core: &mut Core, el: &mut EventLoop<Core>) {
        if let Err(error) = self.heartbeat.reset_send(el) {
            debug!("{:?} - Failed to reset heartbeat: {:?}", self.our_id, error);
            self.terminate(core, el);
>>>>>>> 5df1391f
        }
    }
}

impl State for ActiveConnection {
<<<<<<< HEAD
    fn ready(&mut self, core: &mut Core, poll: &Poll, kind: Ready) {
        if kind.is_error() || kind.is_hup() {
            self.terminate(core, poll);
=======
    fn ready(&mut self, core: &mut Core, el: &mut EventLoop<Core>, es: EventSet) {
        if es.is_error() || es.is_hup() {
            trace!("Terminating connection to peer: {:?}. \
                    Event reason: {:?} - Optional error: {:?}",
                   self.their_id,
                   es,
                   self.socket.take_socket_error());
            self.terminate(core, el);
>>>>>>> 5df1391f
        } else {
            if kind.is_writable() {
                self.write(core, poll, None);
            }
            if kind.is_readable() {
                self.read(core, poll);
            }
        }
    }

    fn write(&mut self, core: &mut Core, poll: &Poll, data: Vec<u8>, priority: Priority) {
        self.write(core, poll, Some((Message::Data(data), priority)));
        self.reset_send_heartbeat(core, poll);
    }

    fn terminate(&mut self, core: &mut Core, poll: &Poll) {
        self.heartbeat.terminate(core);
        let _ = poll.deregister(&self.socket);
        let _ = core.remove_state(self.token);

        {
            let mut guard = unwrap!(self.cm.lock());
            if let Entry::Occupied(mut oe) = guard.entry(self.their_id) {
                oe.get_mut().active_connection = None;
                if oe.get().currently_handshaking == 0 {
                    let _ = oe.remove();
                }
            }
            trace!("Connection Map removed: {:?} -> {:?}",
                   self.their_id,
                   guard.get(&self.their_id));
        }

        let _ = self.event_tx.send(Event::LostPeer(self.their_id));
    }

    fn timeout(&mut self, core: &mut Core, poll: &Poll, timer_id: u8) {
        match self.heartbeat.timeout(core, timer_id) {
            HeartbeatAction::Send => self.write(core, poll, Some((Message::Heartbeat, 0))),
            HeartbeatAction::Terminate => {
                debug!("Dropping connection to {:?} due to peer inactivity",
                       self.their_id);
                self.terminate(core, poll);
            }
        }
    }

    fn as_any(&mut self) -> &mut Any {
        self
    }
}

struct Heartbeat {
    recv_timeout: Timeout,
    recv_timer: CoreTimer,
    send_timeout: Timeout,
    send_timer: CoreTimer,
}

impl Heartbeat {
    fn new(core: &mut Core, state_id: Token) -> ::Res<Self> {
        let recv_timer = CoreTimer::new(state_id, 0);
        let recv_timeout =
            core.set_timeout(Duration::from_millis(INACTIVITY_TIMEOUT_MS), recv_timer)?;

        let send_timer = CoreTimer::new(state_id, 1);
        let send_timeout =
            core.set_timeout(Duration::from_millis(HEARTBEAT_PERIOD_MS), send_timer)?;

        Ok(Heartbeat {
            recv_timeout: recv_timeout,
            recv_timer: recv_timer,
            send_timeout: send_timeout,
            send_timer: send_timer,
        })
    }

    fn timeout(&self, core: &mut Core, timer_id: u8) -> HeartbeatAction {
        if timer_id == self.recv_timer.timer_id {
            HeartbeatAction::Terminate
<<<<<<< HEAD
        } else if let Err(error) =
            core.set_timeout(Duration::from_millis(HEARTBEAT_PERIOD_MS), self.send_timer) {
            warn!("Failed to reschedule heartbeat send timer: {:?}", error);
=======
        } else if let Err(error) = el.timeout_ms(self.send_timer, HEARTBEAT_PERIOD_MS) {
            debug!("Failed to reschedule heartbeat send timer: {:?}", error);
>>>>>>> 5df1391f
            HeartbeatAction::Terminate
        } else {
            HeartbeatAction::Send
        }
    }

    fn reset_receive(&mut self, core: &mut Core) -> ::Res<()> {
        let _ = core.cancel_timeout(&self.recv_timeout);
        self.recv_timeout = core.set_timeout(Duration::from_millis(INACTIVITY_TIMEOUT_MS),
                         self.recv_timer)?;
        Ok(())
    }

    fn reset_send(&mut self, core: &mut Core) -> ::Res<()> {
        let _ = core.cancel_timeout(&self.send_timeout);
        self.send_timeout =
            core.set_timeout(Duration::from_millis(HEARTBEAT_PERIOD_MS), self.send_timer)?;
        Ok(())
    }

    fn terminate(&mut self, core: &mut Core) {
        let _ = core.cancel_timeout(&self.recv_timeout);
        let _ = core.cancel_timeout(&self.send_timeout);
    }
}

enum HeartbeatAction {
    Send,
    Terminate,
}<|MERGE_RESOLUTION|>--- conflicted
+++ resolved
@@ -62,18 +62,13 @@
 
         let heartbeat = match Heartbeat::new(core, token) {
             Ok(heartbeat) => heartbeat,
-            Err(error) => {
-<<<<<<< HEAD
-                warn!("{:?} - Failed to initialize heartbeat: {:?}", our_id, error);
-                let _ = poll.deregister(&socket);
-=======
+            Err(e) => {
                 debug!("{:?} - Failed to initialize heartbeat: {:?} - killing ActiveConnection \
                         to {:?}",
                        our_id,
-                       error,
+                       e,
                        their_id);
-                let _ = el.deregister(&socket);
->>>>>>> 5df1391f
+                let _ = poll.deregister(&socket);
                 let _ = event_tx.send(Event::LostPeer(their_id));
                 // TODO See if this plays well with ConnectionMap manipulation below
                 return;
@@ -122,19 +117,12 @@
                     self.reset_receive_heartbeat(core, poll);
                 }
                 Ok(Some(message)) => {
-<<<<<<< HEAD
-                    warn!("{:?} - Unexpected message: {:?}", self.our_id, message);
+                    debug!("{:?} - Unexpected message: {:?}", self.our_id, message);
                     self.reset_receive_heartbeat(core, poll);
-=======
-                    debug!("{:?} - Unexpected message: {:?}", self.our_id, message);
-                    self.reset_receive_heartbeat(core, el);
->>>>>>> 5df1391f
                 }
                 Ok(None) => return,
-                Err(error) => {
-                    debug!("{:?} - Failed to read from socket: {:?}",
-                           self.our_id,
-                           error);
+                Err(e) => {
+                    debug!("{:?} - Failed to read from socket: {:?}", self.our_id, e);
                     return self.terminate(core, poll);
                 }
             }
@@ -156,56 +144,37 @@
     }
 
     fn write(&mut self, core: &mut Core, poll: &Poll, msg: Option<(Message, Priority)>) {
-        if let Err(error) = self.socket.write(poll, self.token, msg) {
-            debug!("{:?} - Failed to write socket: {:?}", self.our_id, error);
-            self.terminate(core, poll);
-        }
-    }
-
-<<<<<<< HEAD
+        if let Err(e) = self.socket.write(poll, self.token, msg) {
+            debug!("{:?} - Failed to write socket: {:?}", self.our_id, e);
+            self.terminate(core, poll);
+        }
+    }
+
     fn reset_receive_heartbeat(&mut self, core: &mut Core, poll: &Poll) {
-        if let Err(error) = self.heartbeat.reset_receive(core) {
-            warn!("{:?} - Failed to reset heartbeat: {:?}", self.our_id, error);
+        if let Err(e) = self.heartbeat.reset_receive(core) {
+            debug!("{:?} - Failed to reset heartbeat: {:?}", self.our_id, e);
             self.terminate(core, poll);
         }
     }
 
     fn reset_send_heartbeat(&mut self, core: &mut Core, poll: &Poll) {
-        if let Err(error) = self.heartbeat.reset_send(core) {
-            warn!("{:?} - Failed to reset heartbeat: {:?}", self.our_id, error);
-            self.terminate(core, poll);
-=======
-    fn reset_receive_heartbeat(&mut self, core: &mut Core, el: &mut EventLoop<Core>) {
-        if let Err(error) = self.heartbeat.reset_receive(el) {
-            debug!("{:?} - Failed to reset heartbeat: {:?}", self.our_id, error);
-            self.terminate(core, el);
-        }
-    }
-
-    fn reset_send_heartbeat(&mut self, core: &mut Core, el: &mut EventLoop<Core>) {
-        if let Err(error) = self.heartbeat.reset_send(el) {
-            debug!("{:?} - Failed to reset heartbeat: {:?}", self.our_id, error);
-            self.terminate(core, el);
->>>>>>> 5df1391f
+        if let Err(e) = self.heartbeat.reset_send(core) {
+            debug!("{:?} - Failed to reset heartbeat: {:?}", self.our_id, e);
+            self.terminate(core, poll);
         }
     }
 }
 
 impl State for ActiveConnection {
-<<<<<<< HEAD
     fn ready(&mut self, core: &mut Core, poll: &Poll, kind: Ready) {
         if kind.is_error() || kind.is_hup() {
-            self.terminate(core, poll);
-=======
-    fn ready(&mut self, core: &mut Core, el: &mut EventLoop<Core>, es: EventSet) {
-        if es.is_error() || es.is_hup() {
-            trace!("Terminating connection to peer: {:?}. \
-                    Event reason: {:?} - Optional error: {:?}",
+            trace!("{:?} Terminating connection to peer: {:?}. \
+                    Event reason: {:?} - Optional Error: {:?}",
+                   self.our_id,
                    self.their_id,
-                   es,
+                   kind,
                    self.socket.take_socket_error());
-            self.terminate(core, el);
->>>>>>> 5df1391f
+            self.terminate(core, poll);
         } else {
             if kind.is_writable() {
                 self.write(core, poll, None);
@@ -286,14 +255,9 @@
     fn timeout(&self, core: &mut Core, timer_id: u8) -> HeartbeatAction {
         if timer_id == self.recv_timer.timer_id {
             HeartbeatAction::Terminate
-<<<<<<< HEAD
-        } else if let Err(error) =
+        } else if let Err(e) =
             core.set_timeout(Duration::from_millis(HEARTBEAT_PERIOD_MS), self.send_timer) {
-            warn!("Failed to reschedule heartbeat send timer: {:?}", error);
-=======
-        } else if let Err(error) = el.timeout_ms(self.send_timer, HEARTBEAT_PERIOD_MS) {
-            debug!("Failed to reschedule heartbeat send timer: {:?}", error);
->>>>>>> 5df1391f
+            debug!("Failed to reschedule heartbeat send timer: {:?}", e);
             HeartbeatAction::Terminate
         } else {
             HeartbeatAction::Send
