--- conflicted
+++ resolved
@@ -16,10 +16,7 @@
 cbor = "*"
 time = "*"
 sodiumoxide = "*"
-<<<<<<< HEAD
-=======
 rand = "*"
->>>>>>> d8ec6bff
 
 [[example]]
 name = "beacon_client"
